--- conflicted
+++ resolved
@@ -156,7 +156,6 @@
         sp.UnitSpec(adapt_dt=f).validate()
 
 
-<<<<<<< HEAD
 @given(float_outside_range(0, 1.0))
 def test_it_should_validate_syn_tr(f) -> None:
     with pytest.raises(sp.ValidationError):
@@ -208,7 +207,8 @@
         sp.UnitSpec(vm_min=1.0, vm_max=1.5, v_m_r=0.3).validate()
     with pytest.raises(sp.ValidationError):
         sp.UnitSpec(vm_min=0.1, vm_max=0.15, v_m_r=0.3).validate()
-=======
+
+
 @given(float_outside_range(0, float("Inf")))
 def test_it_should_validate_ss_dt(f) -> None:
     with pytest.raises(sp.ValidationError):
@@ -237,7 +237,6 @@
 def test_it_should_validate_l_up_inc(f) -> None:
     with pytest.raises(sp.ValidationError):
         sp.UnitSpec(l_up_inc=f).validate()
->>>>>>> 63a47853
 
 
 # Test LayerSpec validation
