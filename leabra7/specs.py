--- conflicted
+++ resolved
@@ -218,14 +218,11 @@
     sparsity: float = 1.0
     # Set special type of projection
     projn_type = "none"
-<<<<<<< HEAD
     # Absolute net input scaling weight
     wt_scale_abs: float = 1.0
     # Relative net input scaling weight (relative to other projections
     # terminating in the same layer)
     wt_scale_rel: float = 1.0
-=======
->>>>>>> fb6f68fa
 
     def validate(self) -> None:  # pylint: disable=W0235
         """Extends `Spec.validate`."""
@@ -240,9 +237,7 @@
                 "Projn type {0} not one of [\"one_to_one\", \"none\"]".format(
                     self.projn_type))
 
-<<<<<<< HEAD
         self.assert_in_range("wt_scale_abs", 0, float("Inf"))
         self.assert_in_range("wt_scale_rel", 0, float("Inf"))
-=======
->>>>>>> fb6f68fa
+
         super().validate()